--- conflicted
+++ resolved
@@ -69,10 +69,7 @@
         override(IAccessControlUpgradeable, AccessControlUpgradeable)
         onlyRole(getRoleAdmin(role))
     {
-<<<<<<< HEAD
-=======
         // this ensures that there is at least one GOVERN_ROLE role (last governor cannot self-revoke)
->>>>>>> 93b2bdc9
         require(msg.sender != account, "NO_SELFREVOKE");
         _revokeRole(role, account);
     }
