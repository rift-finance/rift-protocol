--- conflicted
+++ resolved
@@ -530,21 +530,12 @@
 
     function _assetDataStatics(AssetData storage assetData) internal view returns (AssetDataStatics memory) {
         return
-<<<<<<< HEAD
-            AssetDataStatics(
-                assetData.reserves,
-                assetData.active,
-                assetData.depositRequestsTotal,
-                assetData.withdrawRequestsTotal
-            );
-=======
             AssetDataStatics({
                 reserves: assetData.reserves,
                 active: assetData.active,
                 depositRequestsTotal: assetData.depositRequestsTotal,
                 withdrawRequestsTotal: assetData.withdrawRequestsTotal
             });
->>>>>>> 34743f79
     }
 
     // ----------- Abstract Functions Implemented For Each DEX -----------
